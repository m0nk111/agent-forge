# Agent Forge 🔨

**Multi-LLM Agent Framework powered by Ollama**

Agent Forge is a framework for creating autonomous coding agents using different LLMs via Ollama. Each agent can work on specific tasks, issues, or projects using the strengths of different models (Qwen2.5-Coder, CodeLlama, DeepSeek-Coder, etc.).

## Features

### Core Capabilities
- 🤖 **Multi-Model Support**: Use different LLMs for different tasks
- 📋 **Phase-Based Execution**: Break down complex tasks into manageable phases
- 🎨 **Code Generation**: Automatic file creation from LLM output
- 🔄 **Streaming Support**: Real-time output for long-running generations
- 🧪 **Dry Run Mode**: Test agent behavior without making changes
- 🎯 **Custom Tasks**: Execute one-off tasks outside predefined phases
- 📊 **Progress Tracking**: Detailed status and completion metrics

### Advanced Capabilities (Recently Added)
- ✏️ **File Editing**: Edit existing files with `replace_in_file()`, `insert_at_line()`, `append_to_file()`
- 🖥️ **Terminal Execution**: Run commands securely with whitelist/blacklist controls
- 🧪 **Test Execution**: Auto-detect and run pytest/jest tests with result parsing
- 🔍 **Codebase Search**: grep-based search, find functions/classes/imports across projects
- 🐛 **Error Checking**: Syntax validation, linting (pylint/flake8/eslint), type checking (mypy)
- 🌐 **Web Documentation**: Fetch docs from trusted sources (Python docs, GitHub, Stack Overflow) with caching
- 🤖 **Autonomous Polling**: Automatically check for assigned GitHub issues and start workflows (Issue #17)
- 🔍 **Automated Code Review**: AI-powered PR reviews with quality checks and feedback (Issue #25)
- 🤖 **Bot Account Agent**: Dedicated bot for GitHub operations without email spam (Issue #35)
- 🌐 **External Knowledge**: MCP integration placeholders
- 📚 **Documentation Loading**: Auto-load project docs (ARCHITECTURE.md, README.md, etc.)
- 🗂️ **Workspace Awareness**: Explore project structure, validate paths, find files
- 🧠 **Context Management**: Sliding window (6000 tokens) with smart truncation

## Quick Start

### Prerequisites

- Python 3.12+
- Ollama installed and running
- At least one LLM model pulled (e.g., `ollama pull qwen2.5-coder:7b`)

### Installation

```bash
git clone https://github.com/m0nk111/agent-forge.git
cd agent-forge
pip install -r requirements.txt
```

### Basic Usage

```bash
# List available configs
ls configs/

# Check Ollama status
python3 agents/qwen_agent.py --help

# Execute with config file (dry run)
python3 agents/qwen_agent.py --config configs/caramba_personality_ai.yaml --phase 1 --dry-run

# Execute a specific phase (real)
python3 agents/qwen_agent.py --config configs/caramba_personality_ai.yaml --phase 1

# Execute all phases
python3 agents/qwen_agent.py --config configs/caramba_personality_ai.yaml --phase all

# Execute a custom task
python3 agents/qwen_agent.py --task "Create authentication middleware" --project-root /path/to/project
```

## Monitoring & Dashboard

Agent Forge includes a real-time monitoring dashboard for tracking agent activity, logs, and progress.

### Starting the Dashboard

```bash
# Start dashboard server (accessible on LAN)
./launch_dashboard.sh

# Or manually:
python3 -m http.server 8897 --directory frontend --bind 0.0.0.0
```

### Accessing the Dashboard

- **Local**: http://localhost:8897/dashboard.html
- **LAN**: http://192.168.1.26:8897/dashboard.html (replace with your machine's IP)
- **Auto-detection**: The dashboard automatically detects your network and connects to the WebSocket server

### WebSocket Server

The monitoring service runs on port 7997 and is accessible from:
- Local: ws://localhost:7997/ws/monitor
- LAN: ws://192.168.1.26:7997/ws/monitor

### Using Monitoring with Agents

Enable monitoring when running agents:

```bash
# Run agent with monitoring enabled
python3 agents/qwen_agent.py --config configs/my_project.yaml --phase 1 --enable-monitoring --agent-id "my-agent"

# Test monitoring integration
python3 test_qwen_monitoring.py
```

See [docs/QWEN_MONITORING.md](docs/QWEN_MONITORING.md) for detailed documentation.

## Project Structure

```
agent-forge/
├── agents/              # Agent implementations
│   ├── qwen_agent.py           # Generic Qwen agent (config-driven)
│   ├── file_editor.py          # File editing operations
│   ├── terminal_operations.py  # Terminal command execution
│   ├── test_runner.py          # Test execution and parsing
│   ├── codebase_search.py      # Code search (grep/semantic)
│   ├── error_checker.py        # Syntax/lint/type checking
│   ├── mcp_client.py           # MCP integration (placeholder)
│   ├── workspace_tools.py      # Project structure exploration
│   ├── context_manager.py      # Context window management
│   ├── git_operations.py       # Git commit/push operations
│   └── bot_operations.py       # GitHub issue/PR management
├── configs/             # Project configurations
│   └── caramba_personality_ai.yaml  # Example: Caramba Issue #7
├── docs/                # Documentation
│   ├── AGENT_CHANGELOG_POLICY.md
│   ├── BOT_USAGE_GUIDE.md
│   └── ...
├── tests/               # Unit tests
├── examples/            # Example configurations
└── README.md
```

## Creating a New Agent

Agents in Agent Forge are driven by YAML configuration files. Create a new config file in `configs/` for your project.

### Example: Creating an Agent Configuration

```yaml
# configs/my_project.yaml
project:
  name: "My Project"
  root: "/path/to/project"
  issue: "Feature XYZ"

model:
  name: "qwen2.5-coder:7b"
  ollama_url: "http://localhost:11434"

context:
  description: "Brief project description"
  structure: |
    - src/ - Source code
    - tests/ - Unit tests
  tech_stack:
    - "Python 3.12"
    - "FastAPI"
  
phases:
  1:
    name: "Setup"
    hours: 2
    tasks:
      - "Create project structure"
      - "Add configuration files"
```

Then run:
```bash
python3 agents/qwen_agent.py --config configs/my_project.yaml --phase 1 --dry-run
```

## Supported Models

Agent Forge works with any Ollama-compatible model, but is optimized for:

- **qwen2.5-coder:7b** - Excellent for Python/FastAPI (4.7GB)
- **codellama:7b** - Strong general coding (3.8GB)
- **deepseek-coder:6.7b** - Fast, efficient (3.8GB)
- **starcoder2:7b** - Multi-language support (4.0GB)

## Agent Capabilities Deep Dive

### 1. File Operations
```python
# Edit existing files
agent.file_editor.replace_in_file('src/main.py', 'old_code', 'new_code')
agent.file_editor.insert_at_line('src/main.py', 42, 'new_code')
agent.file_editor.append_to_file('README.md', '\n## New Section\n')

# Create new files (via code generation)
# Agent automatically parses "# File: path/to/file.py" markers
```

### 2. Terminal Execution
```python
# Run commands securely
result = agent.terminal.run_command('pytest tests/', timeout=60)
print(f"Exit code: {result['returncode']}")
print(f"Output: {result['stdout']}")

# Background processes
pid = agent.terminal.run_background('npm run dev', log_file='dev.log')
```

**Security**: Whitelist (pytest, npm, git, docker, etc.) + Blacklist (rm -rf, sudo, etc.)

### 3. Test Execution
```python
# Auto-detect framework (pytest, jest, npm test)
results = agent.test_runner.run_tests()
print(f"Passed: {results['passed']}/{results['tests_run']}")

# Parse failures for self-correction
for failure in results['failures']:
    context = agent.test_runner.get_failure_context(failure)
    # Use context to fix code
```

### 4. Codebase Search
```python
# Find function definitions
results = agent.codebase_search.find_function('process_data', 'python')

# Search with context
results = agent.codebase_search.grep_search('API_KEY', context_lines=3)

# Track dependencies
results = agent.codebase_search.find_imports('fastapi', 'python')
```

### 5. Error Checking
```python
# Fast syntax check (no dependencies)
result = agent.error_checker.check_syntax('src/main.py')
if not result['valid']:
    print(f"Syntax errors: {result['errors']}")

# Run linter (pylint/flake8/eslint)
result = agent.error_checker.run_linter('src/main.py')

# Type checking (mypy)
result = agent.error_checker.check_types('src/main.py')

# All checks at once
result = agent.error_checker.check_all('src/main.py')
```

### 6. Workspace Awareness
```python
# Explore project structure
structure = agent.workspace.get_project_structure(max_depth=3)

# Find files by pattern
files = agent.workspace.find_files('*.py', max_depth=5)

# Safe file reading
content = agent.workspace.read_file('src/config.py', max_size=100_000)
```

### 7. Context Management
```python
# Automatic sliding window (6000 token limit)
agent.context.add_task_result(
    task_description="Implement user authentication",
    code_generated=code[:1000],
    success=True
)

# Get relevant context for new task
context = agent.context.get_relevant_context("add password reset", max_tokens=1500)

# View metrics
metrics = agent.context.get_metrics()
print(f"Tasks: {metrics['task_count']}, Tokens: {metrics['total_tokens']}")
```

### 8. GitHub Integration
```python
# Create issues
from agents.bot_operations import BotOperations
bot = BotOperations()
bot.create_issue('agent-forge', 'Feature request', 'Description...', labels=['enhancement'])

# Close with comment
bot.add_comment('agent-forge', 5, 'Implementation complete!')
bot.update_issue('agent-forge', 5, state='closed')
```

### 9. Web Documentation Fetching (Issue #11)
```python
from agents.web_fetcher import WebFetcher

# Initialize with caching
fetcher = WebFetcher(cache_dir='~/.agent-forge/docs-cache', max_size=2000000)

# Fetch Python documentation
docs = fetcher.fetch_docs('https://docs.python.org/3/library/asyncio.html')

# Quick Python docs helper
docs = fetcher.search_python_docs('os.path')  # Fetches os.path module docs

# Get GitHub README
readme = fetcher.get_github_readme('python', 'cpython')

# Automatic features:
# - Domain whitelisting (Python docs, GitHub, Stack Overflow, etc.)
# - Rate limiting (1s between requests by default)
# - Content size limits (prevents huge downloads)
# - HTML text extraction (clean, readable text)
# - 24-hour caching (faster repeat access)
```

**Trusted Domains**: docs.python.org, github.com, stackoverflow.com, readthedocs.org, pytorch.org, tensorflow.org, fastapi.tiangolo.com, and [20+ more](agents/web_fetcher.py#L54)

### 10. Autonomous Polling (Issue #17)
```python
from agents.polling_service import PollingService, PollingConfig

# Configure polling
config = PollingConfig(
    interval_seconds=300,  # 5 minutes
    repositories=["owner/repo1", "owner/repo2"],
    watch_labels=["agent-ready", "auto-assign"],
    max_concurrent_issues=3
)

# Start polling service
service = PollingService(config)
await service.run()  # Runs continuously

# Or poll once
await service.poll_once()
```

**CLI Usage**:
```bash
# Start autonomous polling (continuous)
python3 agents/polling_service.py --repos owner/repo1 owner/repo2 --interval 300

# Poll once and exit
python3 agents/polling_service.py --repos owner/repo --once

# Custom labels and concurrency
python3 agents/polling_service.py --repos owner/repo --labels agent-ready bug --max-concurrent 5
```

**Features**:
- 🔄 **Automatic Issue Detection**: Periodically checks for assigned issues with specific labels
- 🔒 **Issue Locking**: Prevents duplicate work by multiple agents (comment-based claiming)
- 💾 **State Persistence**: Tracks processing/completed issues across restarts (polling_state.json)
- ⚡ **Concurrent Processing**: Configurable max concurrent issues per agent
- 🧹 **Auto Cleanup**: Removes old completed issues from state (7 day retention)
- 🤝 **Multi-Agent Coordination**: Claim timeout prevents permanent locks (default: 1 hour)
- 📊 **Structured Logging**: All polling events logged for debugging

**Configuration** (`polling_config.yaml`):
```yaml
interval_seconds: 300          # Poll every 5 minutes
repositories:
  - "owner/repo1"
  - "owner/repo2"
watch_labels:
  - "agent-ready"              # Manually triggered
  - "auto-assign"              # Automatically processed
max_concurrent_issues: 3       # Work on 3 issues simultaneously
claim_timeout_minutes: 60      # Claim expires after 1 hour
```

### 11. Automated Code Review (Issue #25)

AI-powered automated code review for pull requests with comprehensive quality checks.

```python
from agents.pr_reviewer import PRReviewer, ReviewCriteria

# Initialize reviewer
reviewer = PRReviewer(
    github_username="my-agent-bot",
    criteria=ReviewCriteria(
        check_code_quality=True,
        check_testing=True,
        check_documentation=True,
        check_security=True,
        require_changelog=True,
        strictness_level="normal"  # relaxed, normal, strict
    )
)

# Review a PR
should_approve, summary, comments = await reviewer.review_pr(
    repo="owner/repo",
    pr_number=42,
    pr_data={
        'title': 'feat: Add awesome feature',
        'body': 'PR description',
        'user': {'login': 'contributor'}
    },
    files=[
        {
            'filename': 'agents/feature.py',
            'patch': '@@ ... @@\n+def new_function():\n+    pass'
        }
    ]
)

print(summary)  # Comprehensive review with scores and feedback
# Post to GitHub: submit_review(repo, pr_number, summary, 'APPROVE' if should_approve else 'REQUEST_CHANGES', comments)
```

**CLI Usage**:
```bash
# Review a PR (mock data for testing)
python -m agents.pr_reviewer owner/repo 42 --username my-bot

# With custom criteria
python -m agents.pr_reviewer owner/repo 42 --config config/review_criteria.yaml
```

**Review Categories**:
- 🎨 **Code Quality**: Readability, maintainability, best practices, line length, print statements
- 🔒 **Security**: Hardcoded credentials, SQL injection, eval() usage, shell=True
- 🧪 **Testing**: Test coverage, test-to-code ratio, tests for new features
- 📝 **Documentation**: README updates, CHANGELOG entries, docstrings, PR description
- ✅ **Standards**: Conventional commits, proper error handling, logging practices

**Checks Performed**:
```python
# Code Quality
✓ No hardcoded credentials
✓ Using logging instead of print()
✓ Line length < 120 characters
✓ No bare except clauses
✓ No TODO/FIXME without issues

# Security
✓ No SQL injection risks
✓ No eval() usage
✓ shell=True only with sanitized input
✓ Input validation present

# Testing
✓ Tests included for new features
✓ Test-to-code ratio >= 0.5
✓ Edge cases covered

# Documentation
✓ README updated for significant changes
✓ CHANGELOG entry present
✓ PR description descriptive (>50 chars)
✓ Docstrings for complex logic
```

**Configuration** (`config/review_criteria.yaml`):
```yaml
review:
  check_code_quality: true
  check_testing: true
  check_documentation: true
  check_security: true
  require_changelog: true
  min_test_coverage: 80
  strictness_level: "normal"  # relaxed, normal, strict

code_quality:
  max_line_length: 120
  warn_print_statements: true
  warn_todo_comments: true
  check_hardcoded_secrets: true

security:
  check_sql_injection: true
  check_eval_usage: true
  warn_shell_true: true

testing:
  require_tests_for_features: true
  min_test_ratio: 0.5

documentation:
  require_readme_updates: true
  require_changelog: true

behavior:
  skip_tag: "[skip-review]"
  re_review_on_update: true
  cache_duration: 24  # hours
```

**Review Output Example**:
```markdown
## 🤖 Automated Code Review

**PR**: feat: Add awesome feature
**Author**: @contributor
**Files Changed**: 3

---

### 📊 Quality Scores

**Code Quality**: ████████░░ 80%
**Documentation**: ██████████ 100%
**Testing**: ███████░░░ 70%
**Overall**: ████████░░ 83%

### 💪 Strengths

✅ High code quality with minimal issues
✅ Well-documented changes
✅ CHANGELOG.md updated

### 🔴 Critical Issues

- `agents/feature.py:42`: ⚠️ Possible hardcoded credential detected

### ⚠️ Warnings

- `agents/utils.py:15`: 💡 Consider using logging instead of print()

### ✅ Review Checklist

- [x] Code quality acceptable
- [x] Tests included
- [x] Documentation updated
- [x] CHANGELOG entry present
- [ ] No critical issues

### 🎯 Review Decision

🔄 **CHANGES REQUESTED**

Please address the issues mentioned above before merging.

---
*Automated review by my-agent-bot • Agent Forge PR Reviewer v1.0*
```

**Features**:
- 🤖 **AI-Powered**: Optional LLM analysis for intelligent feedback
- 📊 **Quality Scoring**: Comprehensive scoring across multiple dimensions
- 💬 **Line-Specific Comments**: Comments attached to exact lines
- ✅ **Approval Logic**: Configurable approval thresholds (relaxed/normal/strict)
- 🎯 **Smart Filtering**: Skip own PRs, respect [skip-review] tag
- 📈 **Metrics**: Track code quality, testing, documentation scores
- ⚙️ **Configurable**: Customize checks, thresholds, and behavior
- 🔄 **Re-Review**: Automatically re-review after updates

**Strictness Levels**:
- **Relaxed**: Allow up to 1 error, score ≥ 0.5
- **Normal**: No errors, score ≥ 0.6 (default)
- **Strict**: No errors/warnings, score ≥ 0.8

**Integration with Polling** (future):
```python
# In polling_service.py
async def check_pull_requests(self, repo: str):
    prs = await self.github.list_pull_requests(repo, state='open')
    
    for pr in prs:
        # Skip if already reviewed
        reviews = await self.github.get_pr_reviews(repo, pr['number'])
        if any(r['user']['login'] == self.username for r in reviews):
            continue
        
        # Trigger review
        await self.pr_reviewer.review_pr(repo, pr['number'])
```

**Benefits**:
- **Consistency**: Uniform code quality across all PRs
- **Efficiency**: Instant feedback for contributors
- **Quality**: Catch issues before merge
- **Learning**: Educational feedback explains best practices
- **Automation**: Reduces manual review workload
claim_timeout_minutes: 60      # Claim expires after 1 hour
```

**Workflow**:
1. Service polls GitHub API for assigned issues
2. Filters issues by labels (`agent-ready`, `auto-assign`)
3. Checks if already processing or completed
4. Verifies no other agent claimed issue (comment check)
5. Claims issue (adds 🤖 comment with timestamp)
6. Launches IssueHandler workflow automatically
7. Updates state on completion
8. Repeat after interval

This enables fully autonomous agents that continuously monitor and work on issues without manual intervention!

### 12. Bot Account Agent (Issue #35)

Dedicated bot account for automated GitHub operations without email spam.

```python
from agents.bot_agent import BotAgent
from pathlib import Path

# Initialize bot
bot = BotAgent(
    agent_id="m0nk111-bot",
    username="m0nk111-bot",
    github_token=os.getenv("BOT_GITHUB_TOKEN"),
    config_file=Path("config/bot_config.yaml")
)

# Create issue
issue = await bot.create_issue(
    repo="owner/repo",
    title="New feature request",
    body="Please implement feature X",
    labels=["enhancement", "high-priority"],
    assignees=["developer1"]
)
print(f"Created issue #{issue['number']}")

# Add progress comment
await bot.add_comment(
    repo="owner/repo",
    issue_number=issue['number'],
    body="🤖 Implementation started. ETA: 2 hours"
)

# Update labels as work progresses
await bot.update_labels(
    repo="owner/repo",
    issue_number=issue['number'],
    add_labels=["in-progress"],
    remove_labels=["pending"]
)

# Close when done
await bot.close_issue(
    repo="owner/repo",
    issue_number=issue['number'],
    state_reason="completed",
    comment="✅ All tasks completed. Ready for review."
)
```

**CLI Usage**:
```bash
# Create issue
python -m agents.bot_agent create --repo owner/repo \
  --title "New feature" --body "Description" \
  --labels "enhancement,high-priority" --assignees "dev1,dev2"

# Add comment
python -m agents.bot_agent comment --repo owner/repo \
  --issue 42 --body "✅ Task completed"

# Assign issue
python -m agents.bot_agent assign --repo owner/repo \
  --issue 42 --assignees "developer1,reviewer1"

# Update labels
python -m agents.bot_agent labels --repo owner/repo \
  --issue 42 --labels "in-progress,reviewed"

# Close issue
python -m agents.bot_agent close --repo owner/repo \
  --issue 42 --body "✅ Closing after completion"

# View bot status
python -m agents.bot_agent status --repo owner/repo
```

**Core Operations**:
- 📝 **Issue Management**: Create, close, reopen issues
- 💬 **Commenting**: Add status updates and notifications
- 👥 **Assignments**: Assign issues to team members
- 🏷️ **Labels**: Add/remove labels for organization
- 📊 **Project Updates**: Update GitHub Projects v2 fields (planned)
- 🔄 **Workflow Triggers**: Trigger GitHub Actions (planned)

**Features**:
- 🚀 **Rate Limiting**: Automatic rate limit detection and pausing
- 🔁 **Retry Logic**: Automatic retry on failures (configurable attempts)
- 📈 **Metrics Tracking**: Operations count, success rate, response times
- 🎯 **Error Handling**: Comprehensive error handling with logging
- 📊 **Dashboard Integration**: Real-time status display
- 🔒 **Security**: Token-based authentication, operation approval
- ⏱️ **Response Times**: Track and optimize API performance
- 📝 **Operation History**: Keep last 100 operations for debugging

**Configuration** (`config/bot_config.yaml`):
```yaml
bot:
  agent_id: m0nk111-bot
  username: m0nk111-bot
  
  capabilities:
    - create_issues
    - add_comments
    - assign_tasks
    - update_labels
    - close_issues
  
  rate_limiting:
    max_operations_per_hour: 500
    pause_threshold: 4800
  
  behavior:
    retry_attempts: 3
    retry_delay: 5  # seconds
    command_timeout: 30
  
  monitoring:
    enabled: true
    report_interval: 60
```

**Metrics Dashboard**:
```
🤖 m0nk111-bot | BOT | ACTIVE
├─ Operations: 1,247
├─ Issues Created: 89
├─ Comments: 342
├─ Assignments: 156
├─ Success Rate: 98.5%
├─ Avg Response: 0.85s
├─ Rate Limit: 4,823/5,000
└─ Last Active: 2 minutes ago
```

**Integration with Coordinator**:
```python
# Coordinator creates execution plan
plan = await coordinator.create_plan(issue)

# Bot notifies assignees
for task in plan.sub_tasks:
    await bot.add_comment(
        repo=plan.repository,
        issue_number=plan.issue_number,
        body=f"""🎯 **Sub-Task Assigned**
        
**Task**: {task.title}
**Assignee**: @{task.assigned_to}
**Priority**: {task.priority}
**Estimated Effort**: {task.estimated_effort}m

{task.description}
"""
    )
    
    # Assign the task
    await bot.assign_issue(
        repo=plan.repository,
        issue_number=task.issue_number,
        assignees=[task.assigned_to]
    )
```

**Comment Templates**:
```python
# Task assignment template
task_assigned = """
🤖 **Task Assigned**

@{assignee} has been assigned to this issue.

**Priority**: {priority}
**Estimated Effort**: {effort}

Please update progress using the checklist above.
"""

# Blocker detected template
blocker_detected = """
🔴 **Blocker Detected**

**Issue**: {blocker_description}
**Impact**: Work on {task_id} is blocked

@{coordinator} Please review and provide guidance.
"""

# Task completed template
task_completed = """
✅ **Task Completed**

All checklist items have been completed.
Implementation ready for review.

**Time Taken**: {duration}
**Changes**: {files_changed} files
"""
```

**Security**:
- 🔐 **Token Security**: Store BOT_GITHUB_TOKEN securely in environment
- 🛡️ **Minimal Permissions**: Use only required GitHub token scopes
- ✅ **Operation Approval**: Critical operations require human approval
- 📝 **Audit Logging**: All operations logged for security review
- 🚫 **Blacklist**: Dangerous operations permanently blocked

**Environment Setup**:
```bash
# Set bot token
export BOT_GITHUB_TOKEN="ghp_your_token_here"
export BOT_GITHUB_USERNAME="m0nk111-bot"

# Add bot as collaborator on repositories
gh api repos/owner/repo/collaborators/m0nk111-bot -X PUT

# Configure repository permissions (write access minimum)
```

**Required GitHub Token Scopes**:
- `repo`: Full control of repositories
- `workflow`: Update GitHub Actions workflows
- `write:discussion`: Read and write discussions
- `project`: Full control of projects (for future project updates)

**Benefits**:
- **No Email Spam**: Bot account isolates automation notifications
- **Clean History**: Bot operations clearly identified
- **Audit Trail**: Complete operation history for debugging
- **Collaboration**: Multi-agent coordination without conflicts
- **Reliability**: Automatic retries and error handling
- **Performance**: Fast response times with metrics tracking
- **Scalability**: Handle hundreds of operations per hour

<<<<<<< HEAD
---

### 13. Coordinator Agent (Issue #36)

The **Coordinator Agent** is the "brain" of the multi-agent system. It analyzes GitHub issues, breaks them down into sub-tasks, assigns work to appropriate agents based on skills and availability, monitors progress, and dynamically adapts execution plans when blockers are encountered.

**Key Features**:
- 🧠 **LLM-Powered Planning**: Use Qwen2.5:72b or Claude for intelligent task breakdown
- 📊 **Complexity Analysis**: Automatic issue complexity assessment
- 🎯 **Smart Assignment**: Match tasks to agents based on skills, role, and current load
- 📈 **Progress Monitoring**: Real-time tracking of task completion and blockers
- 🔄 **Dynamic Adaptation**: Automatically adjust plans when blockers are detected
- 🤖 **Bot Integration**: All notifications routed through bot agent
- 💾 **Plan Persistence**: Save/load execution plans as JSON
- 🔗 **Dependency Resolution**: Topological sort ensures correct task ordering

**Python API**:
```python
from agents.coordinator_agent import CoordinatorAgent
from pathlib import Path

# Initialize coordinator with LLM and bot
coordinator = CoordinatorAgent(
    agent_id="coordinator",
    llm_agent=qwen_agent,  # LLM for planning
    bot_agent=bot,         # Bot for notifications
    config_file=Path("config/coordinator_config.yaml")
)

# Register available agents
coordinator.register_agent(
    agent_id="qwen-dev",
    role="developer",
    skills=["python", "javascript", "testing"],
    max_concurrent_tasks=3
)

coordinator.register_agent(
    agent_id="pr-reviewer",
    role="reviewer",
    skills=["code-review", "security", "best-practices"],
    max_concurrent_tasks=5
)

# Analyze issue and create execution plan
plan = await coordinator.analyze_issue(
    repo="m0nk111/agent-forge",
    issue_number=42
)

print(f"Created plan: {plan.plan_id}")
print(f"Sub-tasks: {len(plan.sub_tasks)}")
print(f"Required roles: {', '.join(plan.required_roles)}")
print(f"Estimated effort: {plan.total_estimated_effort}m")

# Assign tasks to agents
assignments = await coordinator.assign_tasks(plan)

for assignment in assignments:
    task = next(t for t in plan.sub_tasks if t.id == assignment.task_id)
    print(f"  {task.title} → {assignment.agent_id}")

# Monitor progress
status = await coordinator.monitor_progress(plan.plan_id)

print(f"Completion: {status['completion_percentage']:.1f}%")
print(f"Pending: {status['status_counts']['pending']}")
print(f"In Progress: {status['status_counts']['in_progress']}")
print(f"Completed: {status['status_counts']['completed']}")
print(f"Blocked: {status['status_counts']['blocked']}")

# Adapt plan if blockers encountered
if status['blockers']:
    updated_plan = await coordinator.adapt_plan(
        plan_id=plan.plan_id,
        blockers=status['blockers']
    )
    print(f"Plan adapted: {len(updated_plan.sub_tasks)} tasks (was {len(plan.sub_tasks)})")
```

**CLI Usage**:
```bash
# Analyze issue and create plan
python -m agents.coordinator_agent analyze \
  --repo m0nk111/agent-forge \
  --issue 42

# Assign tasks
python -m agents.coordinator_agent assign \
  --plan-id plan-42-20240104-120000

# Monitor progress
python -m agents.coordinator_agent monitor \
  --plan-id plan-42-20240104-120000

# View plan status
python -m agents.coordinator_agent status \
  --plan-id plan-42-20240104-120000
```

**Planning Workflow**:
```
1. Fetch Issue Data
   ├─ Get issue from GitHub
   └─ Extract title, body, labels

2. Analyze Complexity (LLM)
   ├─ Assess complexity (low/medium/high)
   ├─ Estimate effort (hours)
   ├─ Identify risks
   └─ Determine scope (bugfix/feature/refactor)

3. Create Sub-Tasks (LLM)
   ├─ Break down into actionable tasks
   ├─ Set dependencies between tasks
   ├─ Estimate effort per task
   ├─ Assign priorities (1-5)
   └─ Identify required skills

4. Build Dependency Graph
   ├─ Extract task relationships
   ├─ Create directed graph
   └─ Validate no cycles

5. Identify Required Roles
   ├─ Map tasks to agent roles
   └─ Determine coordinator/developer/reviewer/tester needs

6. Create Execution Plan
   ├─ Generate unique plan ID
   ├─ Calculate total estimated effort
   └─ Set status to PLANNING

7. Notify via Bot
   └─ Comment on issue with plan summary
```

**Configuration** (`config/coordinator_config.yaml`):
```yaml
coordinator:
  agent_id: coordinator
  role: coordinator
  
  llm:
    model: qwen2.5:72b        # Primary LLM for planning
    endpoint: http://localhost:11434
    temperature: 0.3          # Lower = more deterministic
    max_tokens: 4096
  
  fallback_llm:
    model: qwen2.5:7b         # Fallback if primary unavailable
  
  planning:
    max_sub_tasks: 20         # Maximum tasks per plan
    default_task_effort: 30   # Default minutes per task
    max_concurrent_tasks: 5   # Max parallel tasks per agent
  
  monitoring:
    check_interval: 300       # Check progress every 5 minutes
    blocker_threshold: 1800   # Flag blockers after 30 minutes
    auto_detect_blockers: true
    notify_progress: true
  
  agents:
    qwen-dev:
      role: developer
      skills: [python, javascript, testing]
      max_concurrent_tasks: 3
    
    bot-agent:
      role: bot
      skills: [github-operations, notifications]
      max_concurrent_tasks: 10
    
    pr-reviewer:
      role: reviewer
      skills: [code-review, security, best-practices]
      max_concurrent_tasks: 5
  
  assignment:
    strategy: skill_match     # Match based on skills
    skill_weights:
      exact_match: 10         # Exact skill match bonus
      related: 5              # Related skill bonus
      general: 2              # General capability bonus
    
    auto_assign:
      - pattern: "implement"
        role: developer
      - pattern: "test"
        role: tester
      - pattern: "review"
        role: reviewer
  
  dependencies:
    auto_detect: true
    patterns:
      - design → implement → test → document → deploy
  
  blockers:
    auto_resolve: true
    categories:
      missing_dependency:
        handler: create_installation_task
      permission:
        handler: escalate_to_human
      technical:
        handler: create_research_task
      waiting:
        handler: notify_and_wait
  
  notifications:
    templates:
      plan_created: "🎯 **Execution Plan Created**..."
      task_assigned: "📋 **Task Assigned**..."
      blocker_detected: "🔴 **Blocker Detected**..."
      plan_adapted: "🔄 **Plan Adapted**..."
      progress_update: "📊 **Progress Update**..."
```

**Agent Matching Algorithm**:
```python
def calculate_agent_score(task, agent):
    score = 0
    
    # Role match (10 points for exact match)
    if matches_role(task, agent.role):
        score += 10
    
    # Load factor (prefer less loaded agents)
    load_factor = agent.current_task_count / agent.max_concurrent_tasks
    score += (1 - load_factor) * 5
    
    return score
```

**Dependency Resolution**:
```
Topological Sort Algorithm:

1. Calculate in-degree for each task
   (number of dependencies)

2. Add tasks with in-degree 0 to queue
   (no dependencies)

3. Process queue:
   - Remove task from queue
   - Add to sorted list
   - For each dependent task:
     - Decrease its in-degree
     - If in-degree becomes 0, add to queue

4. Sort tasks at same level by priority

Result: Tasks ordered by dependencies,
        parallel tasks grouped by priority
```

**Progress Monitoring**:
```python
# Monitor checks every 5 minutes (configurable)
status = {
    'plan_id': 'plan-42-20240104-120000',
    'status': 'EXECUTING',
    'completion_percentage': 66.7,
    'status_counts': {
        'pending': 0,
        'in_progress': 1,
        'completed': 2,
        'blocked': 0,
        'failed': 0
    },
    'completed_tasks': [
        'task-42-1: Design architecture',
        'task-42-2: Implement core logic'
    ],
    'blockers': []  # Empty if no blockers
}
```

**Plan Adaptation**:
```python
# When blocker detected
blocker = {
    'task_id': 'task-42-3',
    'issue': 'Missing dependency: requests library',
    'solution': 'Install requests library'
}

# Coordinator creates new task
new_task = SubTask(
    id='task-42-3-fix-1',
    title='Install requests library',
    description='Add requests to requirements.txt and install',
    priority=5,  # High priority
    estimated_effort=15,
    depends_on=[]
)

# Insert before blocked task
plan.sub_tasks.insert(2, new_task)

# Update dependencies
plan.dependencies_graph['task-42-3'] = ['task-42-3-fix-1']
plan.dependencies_graph['task-42-3-fix-1'] = []

# Notify via bot
await bot.add_comment(
    repo=plan.repository,
    issue_number=plan.issue_number,
    body=f"🔄 Plan adapted to resolve blocker on {blocker['task_id']}"
)
```

**Integration Example**:
```python
# Complete workflow from issue to execution

# 1. Coordinator analyzes issue
plan = await coordinator.analyze_issue("m0nk111/agent-forge", 42)

# 2. Assigns tasks to agents
assignments = await coordinator.assign_tasks(plan)

# 3. Developer agent works on assigned tasks
for assignment in assignments:
    if assignment.agent_id == "qwen-dev":
        task = coordinator.get_plan(plan.plan_id).sub_tasks[assignment.task_id]
        
        # Agent implements the task
        result = await qwen_agent.execute_task(task.description)
        
        # Update task status
        task.status = TaskStatus.COMPLETED
        task.completed_at = datetime.now()

# 4. Coordinator monitors progress
status = await coordinator.monitor_progress(plan.plan_id)

# 5. Bot notifies team of progress
await bot.add_comment(
    repo=plan.repository,
    issue_number=plan.issue_number,
    body=f"📊 Progress: {status['completion_percentage']:.1f}% complete"
)

# 6. If blockers detected, adapt plan
if status['blockers']:
    updated_plan = await coordinator.adapt_plan(plan.plan_id, status['blockers'])
    
    # Reassign new fix tasks
    new_assignments = await coordinator.assign_tasks(updated_plan)
```

**Benefits**:
- **Intelligence**: LLM-powered planning breaks down complex issues automatically
- **Flexibility**: Comprehensive configuration for different workflows
- **Scalability**: Handle large issues with 20+ sub-tasks
- **Adaptability**: Dynamic plan changes based on real-world blockers
- **Visibility**: Complete progress tracking with status updates
- **Collaboration**: Multi-agent coordination with skill-based assignment
- **Reliability**: Fallback to rule-based logic if LLM unavailable
- **Persistence**: Plans saved to JSON for recovery after crashes

**Multi-Agent System Architecture**:
```
┌─────────────────────────────────────────┐
│         Coordinator Agent               │
│  (Plans, Assigns, Monitors, Adapts)     │
└────────────┬────────────────────────────┘
             │
    ┌────────┴────────┐
    ├─ Developer Agents (Qwen, Claude)
    ├─ Bot Agent (GitHub operations)
    ├─ PR Reviewer (Code quality)
    ├─ Tester Agent (Run tests)
    └─ Documenter (Write docs)

Flow:
1. Coordinator analyzes issue → creates plan
2. Coordinator assigns tasks → agents work
3. Agents report progress → coordinator monitors
4. Blocker detected → coordinator adapts plan
5. All tasks complete → coordinator closes issue
```

---

=======
>>>>>>> b2d69647
## Architecture

### Agent Lifecycle

1. **Initialization**: Load model, check availability
2. **Planning**: Define phases and tasks
3. **Execution**: Query LLM for each task
4. **Parsing**: Extract file paths and code from output
5. **Creation**: Write files to project structure
6. **Reporting**: Track success/failure metrics

### Communication Protocol

Agents use a structured prompt format:

```
System Prompt: Project context, tech stack, requirements
User Prompt: Specific task with output format instructions
Response: Structured code with file markers
```

## Use Cases

- 🎯 **Issue Implementation**: Autonomous implementation of GitHub issues
- 🔧 **Feature Development**: Multi-phase feature additions
- 📝 **Documentation**: Auto-generate docs from code
- 🧪 **Test Generation**: Create unit/integration tests
- 🔄 **Refactoring**: Large-scale code improvements
- 🐛 **Bug Fixing**: Automated debugging workflows

## Workspace Tools (Issue #8)

Agents include powerful workspace exploration and file reading capabilities:

### Precise Line-Range Reading

Read specific sections of files instead of entire contents - saves tokens and improves efficiency:

```python
from agents.workspace_tools import WorkspaceTools

tools = WorkspaceTools("/path/to/project")

# Read lines 50-75 from a file
code_section = tools.read_file_lines("src/main.py", 50, 75)

# Read just the imports (lines 1-10)
imports = tools.read_file_lines("src/utils.py", 1, 10)
```

### Function Extraction

Extract specific function definitions using AST parsing:

```python
# Read specific function with all decorators
function_code = tools.read_function("agents/qwen_agent.py", "execute_phase")

# Read class method
method_code = tools.read_function("lib/ollama_client.py", "generate")

# Works with async functions too
async_code = tools.read_function("api/routes.py", "handle_request")
```

**Benefits:**
- 🎯 Target specific code sections
- 💰 Efficient token usage (only read what you need)
- 🔍 Automatic function boundary detection
- 📚 Includes decorators and docstrings
- ⚡ Fast for large files

## Configuration

Agents can be configured via:

1. **Command-line arguments**: `--model`, `--phase`, `--task`
2. **Environment variables**: `OLLAMA_URL`, `PROJECT_ROOT`
3. **Config files**: `agents/config.yaml` (optional)

## Performance Tips

- Use smaller models (7B) for faster iteration
- Enable streaming for long-running tasks
- Use dry-run mode to validate before execution
- Break large tasks into smaller phases
- Fine-tune system prompts for better output

## Contributing

Contributions welcome! Please:

1. Fork the repository
2. Create a feature branch
3. Add tests for new functionality
4. Submit a pull request

## License

MIT License - see LICENSE file for details

## Credits

Created for the Caramba AI platform project.
Powered by [Ollama](https://ollama.com).

---

## Systemd Service (Production Deployment)

Agent-Forge can run as a systemd service for continuous autonomous operation in production environments.

### Features

- ✅ **Automatic startup** on system boot
- ✅ **Automatic restart** on failure (up to 5 times)
- ✅ **Resource limits** (80% CPU, 4GB RAM)
- ✅ **Systemd watchdog** integration (60-second keepalive)
- ✅ **Graceful shutdown** (30-second timeout)
- ✅ **Security hardening** (PrivateTmp, ProtectSystem, NoNewPrivileges)
- ✅ **Structured logging** via systemd journal

### Installation

```bash
# Install as system service (creates user, installs to /opt/agent-forge)
sudo ./scripts/install-service.sh

# Configure GitHub token (required!)
sudo nano /etc/default/agent-forge
# Add: BOT_GITHUB_TOKEN=your_token_here

# Configure repositories
sudo nano /opt/agent-forge/polling_config.yaml

# Start service
sudo systemctl start agent-forge

# Enable auto-start on boot
sudo systemctl enable agent-forge
```

### Service Management

```bash
# Check status
sudo systemctl status agent-forge

# View logs (follow)
sudo journalctl -u agent-forge -f

# View today's logs
sudo journalctl -u agent-forge --since today

# Restart service
sudo systemctl restart agent-forge

# Stop service
sudo systemctl stop agent-forge

# Disable auto-start
sudo systemctl disable agent-forge
```

### Health Monitoring

```bash
# Check if service is running
systemctl is-active agent-forge

# Check if service is enabled
systemctl is-enabled agent-forge

# View service health status
systemctl show agent-forge --property=ActiveState,SubState,Result
```

### Configuration

Edit `/etc/default/agent-forge` for environment variables:

```bash
# GitHub credentials (required)
BOT_GITHUB_TOKEN=ghp_your_token_here

# Service configuration
LOG_LEVEL=INFO
POLLING_INTERVAL=300        # 5 minutes
WEB_UI_PORT=8080
MONITORING_PORT=8765

# Resource limits  
MAX_CONCURRENT_ISSUES=3
```

Edit `/opt/agent-forge/polling_config.yaml` for polling settings:

```yaml
interval_seconds: 300
github:
  username: "your-bot-name"
repositories:
  - "owner/repo1"
  - "owner/repo2"
watch_labels:
  - "agent-ready"
  - "auto-assign"
max_concurrent_issues: 3
```

### Troubleshooting

#### Service won't start

```bash
# Check service status
sudo systemctl status agent-forge

# View full logs
sudo journalctl -u agent-forge -n 100 --no-pager

# Check systemd unit file
sudo systemctl cat agent-forge

# Validate configuration
/opt/agent-forge/venv/bin/python3 -m agents.service_manager --help
```

#### Permission errors

```bash
# Check ownership
ls -la /opt/agent-forge/

# Fix permissions
sudo chown -R agent-forge:agent-forge /opt/agent-forge/
sudo chmod 775 /opt/agent-forge/{logs,data,config}
```

#### Service crashes/restarts frequently

```bash
# Check resource usage
systemctl show agent-forge --property=CPUUsageNSec,MemoryCurrent

# View crash logs
sudo journalctl -u agent-forge --priority=err --since today

# Increase resource limits
sudo systemctl edit agent-forge
# Add:
# [Service]
# MemoryLimit=8G
# CPUQuota=150%
```

#### Watchdog timeout

If service shows watchdog timeout, increase the interval:

```bash
sudo systemctl edit agent-forge
# Add:
# [Service]
# WatchdogSec=120
```

### Uninstallation

```bash
# Stop and remove service
sudo ./scripts/uninstall-service.sh

# Optional: Backup data before removal
# Script will prompt for backup location
```

### Architecture

The service manager runs all Agent-Forge components in a single process:

- **Polling Service**: Monitors GitHub for assigned issues (5-minute intervals)
- **Monitoring Service**: WebSocket server for real-time progress tracking
- **Web UI**: Static file server for dashboards (port 8080)
- **Watchdog**: Keepalive signals to systemd every 30 seconds

All services shut down gracefully on SIGTERM (systemd stop) with cleanup.

---

## Roadmap

### ✅ Completed (v0.2.0)
- [x] File editing capabilities (replace, insert, append, delete)
- [x] Terminal command execution with security controls
- [x] Test execution and result parsing (pytest/jest)
- [x] Codebase search (grep, function/class finder)
- [x] Error checking (syntax, linting, type checking)
- [x] Documentation auto-loading (ARCHITECTURE.md, README.md, etc.)
- [x] Workspace awareness and file exploration
- [x] Context window management (6000 token sliding window)
- [x] GitHub issue/PR management via bot account

### 🚧 In Progress
- [ ] MCP integration (Context7, Pylance, GitHub MCP)
- [ ] Self-correction loops (test → fix → test)
- [ ] Enhanced web documentation fetching

### 📋 Planned (Low Priority)
- [ ] Precise line-range file reading
- [ ] Multi-file parallel editing
- [ ] Interactive debugging (pdb/DAP integration)
- [ ] Multi-agent orchestration (agents working together)
- [ ] Web UI for monitoring agent progress
- [ ] Agent memory/context persistence
- [ ] Model performance benchmarking
- [ ] Docker containerization
- [ ] CI/CD pipeline integration

---

**Status**: Active Development | **Version**: 0.2.0 | **Python**: 3.12+<|MERGE_RESOLUTION|>--- conflicted
+++ resolved
@@ -827,398 +827,6 @@
 - **Performance**: Fast response times with metrics tracking
 - **Scalability**: Handle hundreds of operations per hour
 
-<<<<<<< HEAD
----
-
-### 13. Coordinator Agent (Issue #36)
-
-The **Coordinator Agent** is the "brain" of the multi-agent system. It analyzes GitHub issues, breaks them down into sub-tasks, assigns work to appropriate agents based on skills and availability, monitors progress, and dynamically adapts execution plans when blockers are encountered.
-
-**Key Features**:
-- 🧠 **LLM-Powered Planning**: Use Qwen2.5:72b or Claude for intelligent task breakdown
-- 📊 **Complexity Analysis**: Automatic issue complexity assessment
-- 🎯 **Smart Assignment**: Match tasks to agents based on skills, role, and current load
-- 📈 **Progress Monitoring**: Real-time tracking of task completion and blockers
-- 🔄 **Dynamic Adaptation**: Automatically adjust plans when blockers are detected
-- 🤖 **Bot Integration**: All notifications routed through bot agent
-- 💾 **Plan Persistence**: Save/load execution plans as JSON
-- 🔗 **Dependency Resolution**: Topological sort ensures correct task ordering
-
-**Python API**:
-```python
-from agents.coordinator_agent import CoordinatorAgent
-from pathlib import Path
-
-# Initialize coordinator with LLM and bot
-coordinator = CoordinatorAgent(
-    agent_id="coordinator",
-    llm_agent=qwen_agent,  # LLM for planning
-    bot_agent=bot,         # Bot for notifications
-    config_file=Path("config/coordinator_config.yaml")
-)
-
-# Register available agents
-coordinator.register_agent(
-    agent_id="qwen-dev",
-    role="developer",
-    skills=["python", "javascript", "testing"],
-    max_concurrent_tasks=3
-)
-
-coordinator.register_agent(
-    agent_id="pr-reviewer",
-    role="reviewer",
-    skills=["code-review", "security", "best-practices"],
-    max_concurrent_tasks=5
-)
-
-# Analyze issue and create execution plan
-plan = await coordinator.analyze_issue(
-    repo="m0nk111/agent-forge",
-    issue_number=42
-)
-
-print(f"Created plan: {plan.plan_id}")
-print(f"Sub-tasks: {len(plan.sub_tasks)}")
-print(f"Required roles: {', '.join(plan.required_roles)}")
-print(f"Estimated effort: {plan.total_estimated_effort}m")
-
-# Assign tasks to agents
-assignments = await coordinator.assign_tasks(plan)
-
-for assignment in assignments:
-    task = next(t for t in plan.sub_tasks if t.id == assignment.task_id)
-    print(f"  {task.title} → {assignment.agent_id}")
-
-# Monitor progress
-status = await coordinator.monitor_progress(plan.plan_id)
-
-print(f"Completion: {status['completion_percentage']:.1f}%")
-print(f"Pending: {status['status_counts']['pending']}")
-print(f"In Progress: {status['status_counts']['in_progress']}")
-print(f"Completed: {status['status_counts']['completed']}")
-print(f"Blocked: {status['status_counts']['blocked']}")
-
-# Adapt plan if blockers encountered
-if status['blockers']:
-    updated_plan = await coordinator.adapt_plan(
-        plan_id=plan.plan_id,
-        blockers=status['blockers']
-    )
-    print(f"Plan adapted: {len(updated_plan.sub_tasks)} tasks (was {len(plan.sub_tasks)})")
-```
-
-**CLI Usage**:
-```bash
-# Analyze issue and create plan
-python -m agents.coordinator_agent analyze \
-  --repo m0nk111/agent-forge \
-  --issue 42
-
-# Assign tasks
-python -m agents.coordinator_agent assign \
-  --plan-id plan-42-20240104-120000
-
-# Monitor progress
-python -m agents.coordinator_agent monitor \
-  --plan-id plan-42-20240104-120000
-
-# View plan status
-python -m agents.coordinator_agent status \
-  --plan-id plan-42-20240104-120000
-```
-
-**Planning Workflow**:
-```
-1. Fetch Issue Data
-   ├─ Get issue from GitHub
-   └─ Extract title, body, labels
-
-2. Analyze Complexity (LLM)
-   ├─ Assess complexity (low/medium/high)
-   ├─ Estimate effort (hours)
-   ├─ Identify risks
-   └─ Determine scope (bugfix/feature/refactor)
-
-3. Create Sub-Tasks (LLM)
-   ├─ Break down into actionable tasks
-   ├─ Set dependencies between tasks
-   ├─ Estimate effort per task
-   ├─ Assign priorities (1-5)
-   └─ Identify required skills
-
-4. Build Dependency Graph
-   ├─ Extract task relationships
-   ├─ Create directed graph
-   └─ Validate no cycles
-
-5. Identify Required Roles
-   ├─ Map tasks to agent roles
-   └─ Determine coordinator/developer/reviewer/tester needs
-
-6. Create Execution Plan
-   ├─ Generate unique plan ID
-   ├─ Calculate total estimated effort
-   └─ Set status to PLANNING
-
-7. Notify via Bot
-   └─ Comment on issue with plan summary
-```
-
-**Configuration** (`config/coordinator_config.yaml`):
-```yaml
-coordinator:
-  agent_id: coordinator
-  role: coordinator
-  
-  llm:
-    model: qwen2.5:72b        # Primary LLM for planning
-    endpoint: http://localhost:11434
-    temperature: 0.3          # Lower = more deterministic
-    max_tokens: 4096
-  
-  fallback_llm:
-    model: qwen2.5:7b         # Fallback if primary unavailable
-  
-  planning:
-    max_sub_tasks: 20         # Maximum tasks per plan
-    default_task_effort: 30   # Default minutes per task
-    max_concurrent_tasks: 5   # Max parallel tasks per agent
-  
-  monitoring:
-    check_interval: 300       # Check progress every 5 minutes
-    blocker_threshold: 1800   # Flag blockers after 30 minutes
-    auto_detect_blockers: true
-    notify_progress: true
-  
-  agents:
-    qwen-dev:
-      role: developer
-      skills: [python, javascript, testing]
-      max_concurrent_tasks: 3
-    
-    bot-agent:
-      role: bot
-      skills: [github-operations, notifications]
-      max_concurrent_tasks: 10
-    
-    pr-reviewer:
-      role: reviewer
-      skills: [code-review, security, best-practices]
-      max_concurrent_tasks: 5
-  
-  assignment:
-    strategy: skill_match     # Match based on skills
-    skill_weights:
-      exact_match: 10         # Exact skill match bonus
-      related: 5              # Related skill bonus
-      general: 2              # General capability bonus
-    
-    auto_assign:
-      - pattern: "implement"
-        role: developer
-      - pattern: "test"
-        role: tester
-      - pattern: "review"
-        role: reviewer
-  
-  dependencies:
-    auto_detect: true
-    patterns:
-      - design → implement → test → document → deploy
-  
-  blockers:
-    auto_resolve: true
-    categories:
-      missing_dependency:
-        handler: create_installation_task
-      permission:
-        handler: escalate_to_human
-      technical:
-        handler: create_research_task
-      waiting:
-        handler: notify_and_wait
-  
-  notifications:
-    templates:
-      plan_created: "🎯 **Execution Plan Created**..."
-      task_assigned: "📋 **Task Assigned**..."
-      blocker_detected: "🔴 **Blocker Detected**..."
-      plan_adapted: "🔄 **Plan Adapted**..."
-      progress_update: "📊 **Progress Update**..."
-```
-
-**Agent Matching Algorithm**:
-```python
-def calculate_agent_score(task, agent):
-    score = 0
-    
-    # Role match (10 points for exact match)
-    if matches_role(task, agent.role):
-        score += 10
-    
-    # Load factor (prefer less loaded agents)
-    load_factor = agent.current_task_count / agent.max_concurrent_tasks
-    score += (1 - load_factor) * 5
-    
-    return score
-```
-
-**Dependency Resolution**:
-```
-Topological Sort Algorithm:
-
-1. Calculate in-degree for each task
-   (number of dependencies)
-
-2. Add tasks with in-degree 0 to queue
-   (no dependencies)
-
-3. Process queue:
-   - Remove task from queue
-   - Add to sorted list
-   - For each dependent task:
-     - Decrease its in-degree
-     - If in-degree becomes 0, add to queue
-
-4. Sort tasks at same level by priority
-
-Result: Tasks ordered by dependencies,
-        parallel tasks grouped by priority
-```
-
-**Progress Monitoring**:
-```python
-# Monitor checks every 5 minutes (configurable)
-status = {
-    'plan_id': 'plan-42-20240104-120000',
-    'status': 'EXECUTING',
-    'completion_percentage': 66.7,
-    'status_counts': {
-        'pending': 0,
-        'in_progress': 1,
-        'completed': 2,
-        'blocked': 0,
-        'failed': 0
-    },
-    'completed_tasks': [
-        'task-42-1: Design architecture',
-        'task-42-2: Implement core logic'
-    ],
-    'blockers': []  # Empty if no blockers
-}
-```
-
-**Plan Adaptation**:
-```python
-# When blocker detected
-blocker = {
-    'task_id': 'task-42-3',
-    'issue': 'Missing dependency: requests library',
-    'solution': 'Install requests library'
-}
-
-# Coordinator creates new task
-new_task = SubTask(
-    id='task-42-3-fix-1',
-    title='Install requests library',
-    description='Add requests to requirements.txt and install',
-    priority=5,  # High priority
-    estimated_effort=15,
-    depends_on=[]
-)
-
-# Insert before blocked task
-plan.sub_tasks.insert(2, new_task)
-
-# Update dependencies
-plan.dependencies_graph['task-42-3'] = ['task-42-3-fix-1']
-plan.dependencies_graph['task-42-3-fix-1'] = []
-
-# Notify via bot
-await bot.add_comment(
-    repo=plan.repository,
-    issue_number=plan.issue_number,
-    body=f"🔄 Plan adapted to resolve blocker on {blocker['task_id']}"
-)
-```
-
-**Integration Example**:
-```python
-# Complete workflow from issue to execution
-
-# 1. Coordinator analyzes issue
-plan = await coordinator.analyze_issue("m0nk111/agent-forge", 42)
-
-# 2. Assigns tasks to agents
-assignments = await coordinator.assign_tasks(plan)
-
-# 3. Developer agent works on assigned tasks
-for assignment in assignments:
-    if assignment.agent_id == "qwen-dev":
-        task = coordinator.get_plan(plan.plan_id).sub_tasks[assignment.task_id]
-        
-        # Agent implements the task
-        result = await qwen_agent.execute_task(task.description)
-        
-        # Update task status
-        task.status = TaskStatus.COMPLETED
-        task.completed_at = datetime.now()
-
-# 4. Coordinator monitors progress
-status = await coordinator.monitor_progress(plan.plan_id)
-
-# 5. Bot notifies team of progress
-await bot.add_comment(
-    repo=plan.repository,
-    issue_number=plan.issue_number,
-    body=f"📊 Progress: {status['completion_percentage']:.1f}% complete"
-)
-
-# 6. If blockers detected, adapt plan
-if status['blockers']:
-    updated_plan = await coordinator.adapt_plan(plan.plan_id, status['blockers'])
-    
-    # Reassign new fix tasks
-    new_assignments = await coordinator.assign_tasks(updated_plan)
-```
-
-**Benefits**:
-- **Intelligence**: LLM-powered planning breaks down complex issues automatically
-- **Flexibility**: Comprehensive configuration for different workflows
-- **Scalability**: Handle large issues with 20+ sub-tasks
-- **Adaptability**: Dynamic plan changes based on real-world blockers
-- **Visibility**: Complete progress tracking with status updates
-- **Collaboration**: Multi-agent coordination with skill-based assignment
-- **Reliability**: Fallback to rule-based logic if LLM unavailable
-- **Persistence**: Plans saved to JSON for recovery after crashes
-
-**Multi-Agent System Architecture**:
-```
-┌─────────────────────────────────────────┐
-│         Coordinator Agent               │
-│  (Plans, Assigns, Monitors, Adapts)     │
-└────────────┬────────────────────────────┘
-             │
-    ┌────────┴────────┐
-    ├─ Developer Agents (Qwen, Claude)
-    ├─ Bot Agent (GitHub operations)
-    ├─ PR Reviewer (Code quality)
-    ├─ Tester Agent (Run tests)
-    └─ Documenter (Write docs)
-
-Flow:
-1. Coordinator analyzes issue → creates plan
-2. Coordinator assigns tasks → agents work
-3. Agents report progress → coordinator monitors
-4. Blocker detected → coordinator adapts plan
-5. All tasks complete → coordinator closes issue
-```
-
----
-
-=======
->>>>>>> b2d69647
 ## Architecture
 
 ### Agent Lifecycle
