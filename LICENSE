<<<<<<< HEAD
Agent Forge Dual License
=========================

Agent Forge is dual licensed under:

- The GNU Affero General Public License v3.0 ("AGPLv3"); or
- The Agent Forge Commercial License (see `docs/COMMERCIAL-LICENSE.md`).

You may use, copy, modify, and distribute this software under the terms of **either** license. If you prefer to use Agent Forge in a closed-source product or without the reciprocal obligations of the AGPLv3, please contact us to obtain a commercial license.

---

=======
>>>>>>> cce81343
                    GNU AFFERO GENERAL PUBLIC LICENSE
                       Version 3, 19 November 2007

 Copyright (C) 2007 Free Software Foundation, Inc. <https://fsf.org/>
 Everyone is permitted to copy and distribute verbatim copies
 of this license document, but changing it is not allowed.

                            Preamble

  The GNU Affero General Public License is a free, copyleft license for
software and other kinds of works, specifically designed to ensure
cooperation with the community in the case of network server software.

  The licenses for most software and other practical works are designed
to take away your freedom to share and change the works.  By contrast,
our General Public Licenses are intended to guarantee your freedom to
share and change all versions of a program--to make sure it remains free
software for all its users.

  When we speak of free software, we are referring to freedom, not
price.  Our General Public Licenses are designed to make sure that you
have the freedom to distribute copies of free software (and charge for
them if you wish), that you receive source code or can get it if you
want it, that you can change the software or use pieces of it in new
free programs, and that you know you can do these things.

  Developers that use our General Public Licenses protect your rights
with two steps: (1) assert copyright on the software, and (2) offer
you this License which gives you legal permission to copy, distribute
and/or modify the software.

  A secondary benefit of defending all users' freedom is that
improvements made in alternate versions of the program, if they
receive widespread use, become available for other developers to
incorporate.  Many developers of free software are heartened and
encouraged by the resulting cooperation.  However, in the case of
software used on network servers, this result may fail to come about.
The GNU General Public License permits making a modified version and
letting the public access it on a server without ever releasing its
source code to the public.

  The GNU Affero General Public License is designed specifically to
ensure that, in such cases, the modified source code becomes available
to the community.  It requires the operator of a network server to
provide the source code of the modified version running there to the
users of that server.  Therefore, public use of a modified version, on
a publicly accessible server, gives the public access to the source
code of the modified version.

  An older license, called the Affero General Public License and
published by Affero, was designed to accomplish similar goals.  This is
a different license, not a version of the Affero GPL, but Affero has
released a new version of the Affero GPL which permits relicensing under
this license.

  The precise terms and conditions for copying, distribution and
modification follow.

                       TERMS AND CONDITIONS

  0. Definitions.

  "This License" refers to version 3 of the GNU Affero General Public License.

  "Copyright" also means copyright-like laws that apply to other kinds of
works, such as semiconductor masks.

  "The Program" refers to any copyrightable work licensed under this
License.  Each licensee is addressed as "you".  "Licensees" and
"recipients" may be individuals or organizations.

  To "modify" a work means to copy from or adapt all or part of the work
in a fashion requiring copyright permission, other than the making of an
exact copy.  The resulting work is called a "modified version" of the
earlier work or a work "based on" the earlier work.

  A "covered work" means either the unmodified Program or a work based
on the Program.

  To "propagate" a work means to do anything with it that, without
permission, would make you directly or secondarily liable for
infringement under applicable copyright law, except executing it on a
computer or modifying a private copy.  Propagation includes copying,
distribution (with or without modification), making available to the
public, and in some countries other activities as well.

  To "convey" a work means any kind of propagation that enables other
parties to make or receive copies.  Mere interaction with a user through
a computer network, with no transfer of a copy, is not conveying.

  An interactive user interface displays "Appropriate Legal Notices"
to the extent that it includes a convenient and prominently visible
feature that (1) displays an appropriate copyright notice, and (2)
tells the user that there is no warranty for the work (except to the
extent that warranties are provided), that licensees may convey the
work under this License, and how to view a copy of this License.  If
the interface presents a list of user commands or options, such as a
menu, a prominent item in the list meets this criterion.

  1. Source Code.

  The "source code" for a work means the preferred form of the work
for making modifications to it.  "Object code" means any non-source
form of a work.

  A "Standard Interface" means an interface that either is an official
standard defined by a recognized standards body, or, in the case of
interfaces specified for a particular programming language, one that
is widely used among developers working in that language.

  The "System Libraries" of an executable work include anything, other
than the work as a whole, that (a) is included in the normal form of
packaging a Major Component, but which is not part of that Major
Component, and (b) serves only to enable use of the work with that
Major Component, or to implement a Standard Interface for which an
implementation is available to the public in source code form.  A
"Major Component", in this context, means a major essential component
(kernel, window system, and so on) of the specific operating system
(if any) on which the executable work runs, or a compiler used to
produce the work, or an object code interpreter used to run it.

  The "Corresponding Source" for a work in object code form means all
the source code needed to generate, install, and (for an executable
work) run the object code and to modify the work, including scripts to
control those activities.  However, it does not include the work's
System Libraries, or general-purpose tools or generally available free
programs which are used unmodified in performing those activities but
which are not part of the work.  For example, Corresponding Source
includes interface definition files associated with source files for
the work, and the source code for shared libraries and dynamically
linked subprograms that the work is specifically designed to require,
such as by intimate data communication or control flow between those
subprograms and other parts of the work.

  The Corresponding Source need not include anything that users
can regenerate automatically from other parts of the Corresponding
Source.

  The Corresponding Source for a work in source code form is that
same work.

  2. Basic Permissions.

  All rights granted under this License are granted for the term of
copyright on the Program, and are irrevocable provided the stated
conditions are met.  This License explicitly affirms your unlimited
permission to run the unmodified Program.  The output from running a
covered work is covered by this License only if the output, given its
content, constitutes a covered work.  This License acknowledges your
rights of fair use or other equivalent, as provided by copyright law.

  You may make, run and propagate covered works that you do not
convey, without conditions so long as your license otherwise remains
in force.  You may convey covered works to others for the sole purpose
of having them make modifications exclusively for you, or provide you
with facilities for running those works, provided that you comply with
the terms of this License in conveying all material for which you do
not control copyright.  Those thus making or running the covered works
for you must do so exclusively on your behalf, under your direction
and control, on terms that prohibit them from making any copies of
your copyrighted material outside their relationship with you.

  Conveying under any other circumstances is permitted solely under
the conditions stated below.  Sublicensing is not allowed; section 10
makes it unnecessary.

  3. Protecting Users' Legal Rights From Anti-Circumvention Law.

  No covered work shall be deemed part of an effective technological
measure under any applicable law fulfilling obligations under article
11 of the WIPO copyright treaty adopted on 20 December 1996, or
similar laws prohibiting or restricting circumvention of such
measures.

  When you convey a covered work, you waive any legal power to forbid
circumvention of technological measures to the extent such circumvention
is effected by exercising rights under this License with respect to
the covered work, and you disclaim any intention to limit operation or
modification of the work as a means of enforcing, against the work's
users, your or third parties' legal rights to forbid circumvention of
technological measures.

  4. Conveying Verbatim Copies.

  You may convey verbatim copies of the Program's source code as you
receive it, in any medium, provided that you conspicuously and
appropriately publish on each copy an appropriate copyright notice;
keep intact all notices stating that this License and any
non-permissive terms added in accord with section 7 apply to the code;
keep intact all notices of the absence of any warranty; and give all
recipients a copy of this License along with the Program.

  You may charge any price or no price for each copy that you convey,
and you may offer support or warranty protection for a fee.

  5. Conveying Modified Source Versions.

  You may convey a work based on the Program, or the modifications to
produce it from the Program, in the form of source code under the
terms of section 4, provided that you also meet all of these conditions:

    a) The work must carry prominent notices stating that you modified
    it, and giving a relevant date.

    b) The work must carry prominent notices stating that it is
    released under this License and any conditions added under section
    7.  This requirement modifies the requirement in section 4 to
    "keep intact all notices".

    c) You must license the entire work, as a whole, under this
    License to anyone who comes into possession of a copy.  This
    License will therefore apply, along with any applicable section 7
    additional terms, to the whole of the work, and all its parts,
    regardless of how they are packaged.  This License gives no
    permission to license the work in any other way, but it does not
    invalidate such permission if you have separately received it.

    d) If the work has interactive user interfaces, each must display
    Appropriate Legal Notices; however, if the Program has interactive
    interfaces that do not display Appropriate Legal Notices, your
    work need not make them do so.

  A compilation of a covered work with other separate and independent
works, which are not by their nature extensions of the covered work,
and which are not combined with it such as to form a larger program,
in or on a volume of a storage or distribution medium, is called an
"aggregate" if the compilation and its resulting copyright are not
used to limit the access or legal rights of the compilation's users
beyond what the individual works permit.  Inclusion of a covered work
in an aggregate does not cause this License to apply to the other
parts of the aggregate.

  6. Conveying Non-Source Forms.

  You may convey a covered work in object code form under the terms
of sections 4 and 5, provided that you also convey the
machine-readable Corresponding Source under the terms of this License,
in one of these ways:

    a) Convey the object code in, or embodied in, a physical product
    (including a physical distribution medium), accompanied by the
    Corresponding Source fixed on a durable physical medium
    customarily used for software interchange.

    b) Convey the object code in, or embodied in, a physical product
    (including a physical distribution medium), accompanied by a
    written offer, valid for at least three years and valid for as
    long as you offer spare parts or customer support for that product
    model, to give anyone who possesses the object code either (1) a
    copy of the Corresponding Source for all the software in the
    product that is covered by this License, on a durable physical
    medium customarily used for software interchange, for a price no
    more than your reasonable cost of physically performing this
    conveying of source, or (2) access to copy the
    Corresponding Source from a network server at no charge.

    c) Convey individual copies of the object code with a copy of the
    written offer to provide the Corresponding Source.  This
    alternative is allowed only occasionally and noncommercially, and
    only if you received the object code with such an offer, in accord
    with subsection 6b.

    d) Convey the object code by offering access from a designated
    place (gratis or for a charge), and offer equivalent access to the
    Corresponding Source in the same way through the same place at no
    further charge.  You need not require recipients to copy the
    Corresponding Source along with the object code.  If the place to
    copy the object code is a network server, the Corresponding Source
    may be on a different server (operated by you or a third party)
    that supports equivalent copying facilities, provided you maintain
    clear directions next to the object code saying where to find the
    Corresponding Source.  Regardless of what server hosts the
    Corresponding Source, you remain obligated to ensure that it is
    available for as long as needed to satisfy these requirements.

    e) Convey the object code using peer-to-peer transmission, provided
    you inform other peers where the object code and Corresponding
    Source of the work are being offered to the general public at no
    charge under subsection 6d.

  A separable portion of the object code, whose source code is excluded
from the Corresponding Source as a System Library, need not be
included in conveying the object code work.

  A "User Product" is either (1) a "consumer product", which means any
tangible personal property which is normally used for personal, family,
or household purposes, or (2) anything designed or sold for incorporation
into a dwelling.  In determining whether a product is a consumer product,
doubtful cases shall be resolved in favor of coverage.  For a particular
product received by a particular user, "normally used" refers to a
typical or common use of that class of product, regardless of the status
of the particular user or of the way in which the particular user
actually uses, or expects or is expected to use, the product.  A product
is a consumer product regardless of whether the product has substantial
commercial, industrial or non-consumer uses, unless such uses represent
the only significant mode of use of the product.

  "Installation Information" for a User Product means any methods,
procedures, authorization keys, or other information required to install
and execute modified versions of a covered work in that User Product from
a modified version of its Corresponding Source.  The information must
suffice to ensure that the continued functioning of the modified object
code is in no case prevented or interfered with solely because
modification has been made.

  If you convey an object code work under this section in, or with, or
specifically for use in, a User Product, and the conveying occurs as
part of a transaction in which the right of possession and use of the
User Product is transferred to the recipient in perpetuity or for a
fixed term (regardless of how the transaction is characterized), the
Corresponding Source conveyed under this section must be accompanied
by the Installation Information.  But this requirement does not apply
if neither you nor any third party retains the ability to install
modified object code on the User Product (for example, the work has
been installed in ROM).

  The requirement to provide Installation Information does not include a
requirement to continue to provide support service, warranty, or updates
for a work that has been modified or installed by the recipient, or for
the User Product in which it has been modified or installed.  Access to a
network may be denied when the modification itself materially and
adversely affects the operation of the network or violates the rules and
protocols for communication across the network.

  Corresponding Source conveyed, and Installation Information provided,
in accord with this section must be in a format that is publicly
documented (and with an implementation available to the public in
source code form), and must require no special password or key for
unpacking, reading or copying.

  7. Additional Terms.

  "Additional permissions" are terms that supplement the terms of this
License by making exceptions from one or more of its conditions.
Additional permissions that are applicable to the entire Program shall
be treated as though they were included in this License, to the extent
that they are valid under applicable law.  If additional permissions
apply only to part of the Program, that part may be used separately
under those permissions, but the entire Program remains governed by
this License without regard to the additional permissions.

  When you convey a copy of a covered work, you may at your option
remove any additional permissions from that copy, or from any part of
it.  (Additional permissions may be written to require their own
removal in certain cases when you modify the work.)  You may place
additional permissions on material, added by you to a covered work,
for which you have or can give appropriate copyright permission.

  Notwithstanding any other provision of this License, for material you
add to a covered work, you may (if authorized by the copyright holders of
that material) supplement the terms of this License with terms:

    a) Disclaiming warranty or limiting liability differently from the
    terms of sections 15 and 16 of this License; or

    b) Requiring preservation of specified reasonable legal notices or
    author attributions in that material or in the Appropriate Legal
    Notices displayed by works containing it; or

    c) Prohibiting misrepresentation of the origin of that material, or
    requiring that modified versions of such material be marked in
    reasonable ways as different from the original version; or

    d) Limiting the use for publicity purposes of names of licensors or
    authors of the material; or

    e) Declining to grant rights under trademark law for use of some
    trade names, trademarks, or service marks; or

    f) Requiring indemnification of licensors and authors of that
    material by anyone who conveys the material (or modified versions of
    it) with contractual assumptions of liability to the recipient, for
    any liability that these contractual assumptions directly impose on
    those licensors and authors.

  All other non-permissive additional terms are considered "further
restrictions" within the meaning of section 10.  If the Program as you
received it, or any part of it, contains a notice stating that it is
governed by this License along with a term that is a further
restriction, you may remove that term.  If a license document contains
a further restriction but permits relicensing or conveying under this
License, you may add to a covered work material governed by the terms
of that license document, provided that the further restriction does
not survive such relicensing or conveying.

  If you add terms to a covered work in accord with this section, you
must place, in the relevant source files, a statement of the
additional terms that apply to those files, or a notice indicating
where to find the applicable terms.

  Additional terms, permissive or non-permissive, may be stated in the
form of a separately written license, or stated as exceptions;
the above requirements apply either way.

  8. Termination.

  You may not propagate or modify a covered work except as expressly
provided under this License.  Any attempt otherwise to propagate or
modify it is void, and will automatically terminate your rights under
this License (including any patent licenses granted under the third
paragraph of section 11).

  However, if you cease all violation of this License, then your
license from a particular copyright holder is reinstated (a)
provisionally, unless and until the copyright holder explicitly and
finally terminates your license, and (b) permanently, if the copyright
holder fails to notify you of the violation by some reasonable means
prior to 60 days after the cessation.

  Moreover, your license from a particular copyright holder is
reinstated permanently if the copyright holder notifies you of the
violation by some reasonable means, this is the first time you have
received notice of violation of this License (for any work) from that
copyright holder, and you cure the violation prior to 30 days after
your receipt of the notice.

  Termination of your rights under this section does not terminate the
licenses of parties who have received copies or rights from you under
this License.  If your rights have been terminated and not permanently
reinstated, you do not qualify to receive new licenses for the same
material under section 10.

  9. Acceptance Not Required for Having Copies.

  You are not required to accept this License in order to receive or
run a copy of the Program.  Ancillary propagation of a covered work
occurring solely as a consequence of using peer-to-peer transmission
to receive a copy likewise does not require acceptance.  However,
nothing other than this License grants you permission to propagate or
modify any covered work.  These actions infringe copyright if you do
not accept this License.  Therefore, by modifying or propagating a
covered work, you indicate your acceptance of this License to do so.

  10. Automatic Licensing of Downstream Recipients.

  Each time you convey a covered work, the recipient automatically
receives a license from the original licensors, to run, modify and
propagate that work, subject to this License.  You are not responsible
for enforcing compliance by third parties with this License.

  An "entity transaction" is a transaction transferring control of an
organization, or substantially all assets of one, or subdividing an
organization, or merging organizations.  If propagation of a covered
work results from an entity transaction, each party to that
transaction who receives a copy of the work also receives whatever
licenses to the work the party's predecessor in interest had or could
give under the previous paragraph, plus a right to possession of the
Corresponding Source of the work from the predecessor in interest, if
the predecessor has it or can get it with reasonable efforts.

  You may not impose any further restrictions on the exercise of the
rights granted or affirmed under this License.  For example, you may
not impose a license fee, royalty, or other charge for exercise of
rights granted under this License, and you may not initiate litigation
(including a cross-claim or counterclaim in a lawsuit) alleging that
any patent claim is infringed by making, using, selling, offering for
sale, or importing the Program or any portion of it.

  11. Patents.

  A "contributor" is a copyright holder who authorizes use under this
License of the Program or a work on which the Program is based.  The
work thus licensed is called the contributor's "contributor version".

  A contributor's "essential patent claims" are all patent claims
owned or controlled by the contributor, whether already acquired or
hereafter acquired, that would be infringed by some manner, permitted
by this License, of making, using, or selling its contributor version,
but do not include claims that would be infringed only as a
consequence of further modification of the contributor version.  For
purposes of this definition, "control" includes the right to grant
patent sublicenses in a manner consistent with the requirements of
this License.

  Each contributor grants you a non-exclusive, worldwide, royalty-free
patent license under the contributor's essential patent claims, to
make, use, sell, offer for sale, import and otherwise run, modify and
propagate the contents of its contributor version.

  In the following three paragraphs, a "patent license" is any express
agreement or commitment, however denominated, not to enforce a patent
(such as an express permission to practice a patent or covenant not to
sue for patent infringement).  To "grant" such a patent license to a
party means to make such an agreement or commitment not to enforce a
patent against the party.

  If you convey a covered work, knowingly relying on a patent license,
and the Corresponding Source of the work is not available for anyone
to copy, free of charge and under the terms of this License, through a
publicly available network server or other readily accessible means,
then you must either (1) cause the Corresponding Source to be so
available, or (2) arrange to deprive yourself of the benefit of the
patent license for this particular work, or (3) arrange, in a manner
consistent with the requirements of this License, to extend the patent
license to downstream recipients.  "Knowingly relying" means you have
actual knowledge that, but for the patent license, your conveying the
covered work in a country, or your recipient's use of the covered work
in a country, would infringe one or more identifiable patents in that
country that you have reason to believe are valid.

  If, pursuant to or in connection with a single transaction or
arrangement, you convey, or propagate by procuring conveyance of, a
covered work, and grant a patent license to some of the parties
receiving the covered work authorizing them to use, propagate, modify
or convey a specific copy of the covered work, then the patent license
you grant is automatically extended to all recipients of the covered
work and works based on it.

  A patent license is "discriminatory" if it does not include within
the scope of its coverage, prohibits the exercise of, or is
conditioned on the non-exercise of one or more of the rights that are
specifically granted under this License.  You may not convey a covered
work if you are a party to an arrangement with a third party that is
in the business of distributing software, under which you make payment
to the third party based on the extent of your activity of conveying
the work, and under which the third party grants, to any of the
parties who would receive the covered work from you, a discriminatory
patent license (a) in connection with copies of the covered work
conveyed by you (or copies made from those copies), or (b) primarily
for and in connection with specific products or compilations that
contain the covered work, unless you entered into that arrangement,
or that patent license was granted, prior to 28 March 2007.

  Nothing in this License shall be construed as excluding or limiting
any implied license or other defenses to infringement that may
otherwise be available to you under applicable patent law.

  12. No Surrender of Others' Freedom.

  If conditions are imposed on you (whether by court order, agreement or
otherwise) that contradict the conditions of this License, they do not
excuse you from the conditions of this License.  If you cannot convey a
covered work so as to satisfy simultaneously your obligations under this
License and any other pertinent obligations, then as a consequence you may
not convey it at all.  For example, if you agree to terms that obligate you
to collect a royalty for further conveying from those to whom you convey
the Program, the only way you could satisfy both those terms and this
License would be to refrain entirely from conveying the Program.

  13. Remote Network Interaction; Use with the GNU General Public License.

  Notwithstanding any other provision of this License, if you modify the
Program, your modified version must prominently offer all users
interacting with it remotely through a computer network (if your version
supports such interaction) an opportunity to receive the Corresponding
Source of your version by providing access to the Corresponding Source
from a network server at no charge, through some standard or customary
means of facilitating copying of software.  This Corresponding Source
shall include the Corresponding Source for any work covered by version 3
of the GNU General Public License that is incorporated pursuant to the
following paragraph.

  Notwithstanding any other provision of this License, you have
permission to link or combine any covered work with a work licensed
under version 3 of the GNU General Public License into a single
combined work, and to convey the resulting work.  The terms of this
License will continue to apply to the part which is the covered work,
but the work with which it is combined will remain governed by version
3 of the GNU General Public License.

  14. Revised Versions of this License.

  The Free Software Foundation may publish revised and/or new versions of
the GNU Affero General Public License from time to time.  Such new versions
will be similar in spirit to the present version, but may differ in detail to
address new problems or concerns.

  Each version is given a distinguishing version number.  If the
Program specifies that a certain numbered version of the GNU Affero General
Public License "or any later version" applies to it, you have the
option of following the terms and conditions either of that numbered
version or of any later version published by the Free Software
Foundation.  If the Program does not specify a version number of the
GNU Affero General Public License, you may choose any version ever published
by the Free Software Foundation.

  If the Program specifies that a proxy can decide which future
versions of the GNU Affero General Public License can be used, that proxy's
public statement of acceptance of a version permanently authorizes you
to choose that version for the Program.

  Later license versions may give you additional or different
permissions.  However, no additional obligations are imposed on any
author or copyright holder as a result of your choosing to follow a
later version.

  15. Disclaimer of Warranty.

  THERE IS NO WARRANTY FOR THE PROGRAM, TO THE EXTENT PERMITTED BY
APPLICABLE LAW.  EXCEPT WHEN OTHERWISE STATED IN WRITING THE COPYRIGHT
HOLDERS AND/OR OTHER PARTIES PROVIDE THE PROGRAM "AS IS" WITHOUT WARRANTY
OF ANY KIND, EITHER EXPRESSED OR IMPLIED, INCLUDING, BUT NOT LIMITED TO,
THE IMPLIED WARRANTIES OF MERCHANTABILITY AND FITNESS FOR A PARTICULAR
PURPOSE.  THE ENTIRE RISK AS TO THE QUALITY AND PERFORMANCE OF THE PROGRAM
IS WITH YOU.  SHOULD THE PROGRAM PROVE DEFECTIVE, YOU ASSUME THE COST OF
ALL NECESSARY SERVICING, REPAIR OR CORRECTION.

  16. Limitation of Liability.

  IN NO EVENT UNLESS REQUIRED BY APPLICABLE LAW OR AGREED TO IN WRITING
WILL ANY COPYRIGHT HOLDER, OR ANY OTHER PARTY WHO MODIFIES AND/OR CONVEYS
THE PROGRAM AS PERMITTED ABOVE, BE LIABLE TO YOU FOR DAMAGES, INCLUDING ANY
GENERAL, SPECIAL, INCIDENTAL OR CONSEQUENTIAL DAMAGES ARISING OUT OF THE
USE OR INABILITY TO USE THE PROGRAM (INCLUDING BUT NOT LIMITED TO LOSS OF
DATA OR DATA BEING RENDERED INACCURATE OR LOSSES SUSTAINED BY YOU OR THIRD
PARTIES OR A FAILURE OF THE PROGRAM TO OPERATE WITH ANY OTHER PROGRAMS),
EVEN IF SUCH HOLDER OR OTHER PARTY HAS BEEN ADVISED OF THE POSSIBILITY OF
SUCH DAMAGES.

  17. Interpretation of Sections 15 and 16.

  If the disclaimer of warranty and limitation of liability provided
above cannot be given local legal effect according to their terms,
reviewing courts shall apply local law that most closely approximates
an absolute waiver of all civil liability in connection with the
Program, unless a warranty or assumption of liability accompanies a
copy of the Program in return for a fee.

                     END OF TERMS AND CONDITIONS

            How to Apply These Terms to Your New Programs

  If you develop a new program, and you want it to be of the greatest
possible use to the public, the best way to achieve this is to make it
free software which everyone can redistribute and change under these terms.

  To do so, attach the following notices to the program.  It is safest
to attach them to the start of each source file to most effectively
state the exclusion of warranty; and each file should have at least
the "copyright" line and a pointer to where the full notice is found.

    <one line to give the program's name and a brief idea of what it does.>
    Copyright (C) <year>  <name of author>

    This program is free software: you can redistribute it and/or modify
    it under the terms of the GNU Affero General Public License as published
    by the Free Software Foundation, either version 3 of the License, or
    (at your option) any later version.

    This program is distributed in the hope that it will be useful,
    but WITHOUT ANY WARRANTY; without even the implied warranty of
    MERCHANTABILITY or FITNESS FOR A PARTICULAR PURPOSE.  See the
    GNU Affero General Public License for more details.

    You should have received a copy of the GNU Affero General Public License
    along with this program.  If not, see <https://www.gnu.org/licenses/>.

Also add information on how to contact you by electronic and paper mail.

  If your software can interact with users remotely through a computer
network, you should also make sure that it provides a way for users to
get its source.  For example, if your program is a web application, its
interface could display a "Source" link that leads users to an archive
of the code.  There are many ways you could offer source, and different
solutions will be better for different programs; see section 13 for the
specific requirements.

  You should also get your employer (if you work as a programmer) or school,
if any, to sign a "copyright disclaimer" for the program, if necessary.
For more information on this, and how to apply and follow the GNU AGPL, see
<https://www.gnu.org/licenses/>.
<|MERGE_RESOLUTION|>--- conflicted
+++ resolved
@@ -1,18 +1,3 @@
-<<<<<<< HEAD
-Agent Forge Dual License
-=========================
-
-Agent Forge is dual licensed under:
-
-- The GNU Affero General Public License v3.0 ("AGPLv3"); or
-- The Agent Forge Commercial License (see `docs/COMMERCIAL-LICENSE.md`).
-
-You may use, copy, modify, and distribute this software under the terms of **either** license. If you prefer to use Agent Forge in a closed-source product or without the reciprocal obligations of the AGPLv3, please contact us to obtain a commercial license.
-
----
-
-=======
->>>>>>> cce81343
                     GNU AFFERO GENERAL PUBLIC LICENSE
                        Version 3, 19 November 2007
 
